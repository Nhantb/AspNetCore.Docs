---
title: Introduction to Razor Pages in ASP.NET Core
author: Rick-Anderson
<<<<<<< HEAD
description: ASP.NET Core tutorial on Razor Pages. Includes MVC Core, ASP.NET Core 2.x, introduction to web development, and Visual Studio 2017.
=======
description: This doc provides an overview of using Razor Pages in ASP.NET Core to ease the development of page-focused scenarios.
>>>>>>> 3e303620
ms.author: riande
manager: wpickett
ms.date: 09/12/2017
ms.topic: get-started-article
ms.technology: aspnet
ms.prod: asp.net-core
uid: mvc/razor-pages/index
---
# Introduction to Razor Pages in ASP.NET Core

By [Rick Anderson](https://twitter.com/RickAndMSFT) and [Ryan Nowak](https://github.com/rynowak)

Razor Pages is a new feature of ASP.NET Core MVC that makes coding page-focused scenarios easier and more productive.

If you're looking for a tutorial that uses the Model-View-Controller approach, see [Getting started with ASP.NET Core MVC](xref:tutorials/first-mvc-app/start-mvc).

This document provides an introduction to Razor Pages. It's not a step by step tutorial. If you find some of the sections difficult to follow, see [Getting started with Razor Pages](xref:tutorials/razor-pages/razor-pages-start).

<a name="prerequisites"></a>

## ASP.NET Core 2.0 prerequisites

Install [.NET Core](https://www.microsoft.com/net/core) 2.0.0 or later.

If you're using Visual Studio, install [Visual Studio](https://www.visualstudio.com/vs/) 2017 version 15.3 or later with the following workloads:

* **ASP.NET and web development**
* **.NET Core cross-platform development**

<a name="rpvs17"></a>

## Creating a Razor Pages project

# [Visual Studio](#tab/visual-studio) 

See [Getting started with Razor Pages](xref:tutorials/razor-pages/razor-pages-start) for detailed instructions on how to create a Razor Pages project using Visual Studio.

#	[Visual Studio for Mac](#tab/visual-studio-mac)

Run `dotnet new razor` from the command line.

Open the generated *.csproj* file from Visual Studio for Mac.

# [Visual Studio Code](#tab/visual-studio-code) 

Run `dotnet new razor` from the command line.

#	[.NET Core CLI](#tab/netcore-cli) 

Run `dotnet new razor` from the command line.

---

## Razor Pages

Razor Pages is enabled in *Startup.cs*:

[!code-cs[main](index/sample/RazorPagesIntro/Startup.cs?name=snippet_Startup)]

Consider a basic page:
<a name="OnGet"></a>

[!code-cshtml[main](index/sample/RazorPagesIntro/Pages/Index.cshtml)]

The preceding code looks a lot like a Razor view file. What makes it different is the `@page` directive. `@page` makes the file into an MVC action - which means that it handles requests directly, without going through a controller. `@page` must be the first Razor directive on a page. `@page` affects the behavior of other Razor constructs.

A similar page, using a `PageModel` class, is shown in the following two files. The *Pages/Index2.cshtml* file:

[!code-cshtml[main](index/sample/RazorPagesIntro/Pages/Index2.cshtml)]

The *Pages/Index2.cshtml.cs* "code-behind" file:

[!code-cs[main](index/sample/RazorPagesIntro/Pages/Index2.cshtml.cs)]

By convention, the `PageModel` class file has the same name as the Razor Page file with *.cs* appended. For example, the previous Razor Page is *Pages/Index2.cshtml*. The file containing the `PageModel` class is named *Pages/Index2.cshtml.cs*.

The associations of URL paths to pages are determined by the page's location in the file system. The following table shows a Razor Page path and the matching URL:

| File name and path               | matching URL |
| ----------------- | ------------ |
| */Pages/Index.cshtml* | `/` or `/Index` |
| */Pages/Contact.cshtml* | `/Contact` |
| */Pages/Store/Contact.cshtml* | `/Store/Contact` |
| */Pages/Store/Index.cshtml* | `/Store` or `/Store/Index` |

Notes:

* The runtime looks for Razor Pages files in the *Pages* folder by default.
* `Index` is the default page when a URL doesn't include a page.

## Writing a basic form

Razor Pages features are designed to make common patterns used with web browsers easy. [Model binding](xref:mvc/models/model-binding), [Tag Helpers](xref:mvc/views/tag-helpers/intro), and HTML helpers all *just work* with the properties defined in a Razor Page class. Consider a page that implements a basic "contact us" form for the `Contact` model:

For the samples in this document, the `DbContext` is initialized in the [Startup.cs](https://github.com/aspnet/Docs/blob/master/aspnetcore/mvc/razor-pages/index/sample/RazorPagesContacts/Startup.cs#L15-L16) file.

[!code-cs[main](index/sample/RazorPagesContacts/Startup.cs?highlight=15-16)]

The data model:

[!code-cs[main](index/sample/RazorPagesContacts/Data/Customer.cs)]

The db context:

[!code-cs[main](index/sample/RazorPagesContacts/Data/AppDbContext.cs)]

The *Pages/Create.cshtml* view file:

[!code-cshtml[main](index/sample/RazorPagesContacts/Pages/Create.cshtml)]

The *Pages/Create.cshtml.cs* code-behind file for the view:

[!code-cs[main](index/sample/RazorPagesContacts/Pages/Create.cshtml.cs?name=snippet_ALL)]

By convention, the `PageModel` class is called `<PageName>Model` and is in the same namespace as the page.

The `PageModel` class allows separation of the logic of a page from its presentation. It defines page handlers for requests sent to the page and the data used to render the page. This separation allows you to manage page dependencies through [dependency injection](xref:fundamentals/dependency-injection) and to [unit test](xref:testing/razor-pages-testing) the pages.

The page has an `OnPostAsync` *handler method*, which runs on `POST` requests (when a user posts the form). You can add handler methods for any HTTP verb. The most common handlers are:

* `OnGet` to initialize state needed for the page. [OnGet](#OnGet) sample.
* `OnPost` to handle form submissions.

The `Async` naming suffix is optional but is often used by convention for asynchronous functions. The `OnPostAsync` code in the preceding example looks similar to what you would normally write in a controller. The preceding code is typical for Razor Pages. Most of the MVC primitives like [model binding](xref:mvc/models/model-binding), [validation](xref:mvc/models/validation), and action results are shared.  <!-- Review: Ryan, can we get a list of what is shared and what isn't? -->

The previous `OnPostAsync` method:

[!code-cs[main](index/sample/RazorPagesContacts/Pages/Create.cshtml.cs?name=snippet_OnPostAsync)]

The basic flow of `OnPostAsync`:

Check for validation errors.

*  If there are no errors, save the data and redirect.
*  If there are errors, show the page again with validation messages. Client-side validation is identical to traditional ASP.NET Core MVC applications. In many cases, validation errors would be detected on the client, and never submitted to the server.

When the data is entered successfully, the `OnPostAsync` handler method calls the `RedirectToPage` helper method to return an instance of `RedirectToPageResult`. `RedirectToPage` is a new action result, similar to `RedirectToAction` or `RedirectToRoute`, but customized for pages. In the preceding sample, it redirects to the root Index page (`/Index`). `RedirectToPage` is detailed in the [URL generation for Pages](#url_gen) section.

When the submitted form has validation errors (that are passed to the server), the`OnPostAsync` handler method calls the `Page` helper method. `Page` returns an instance of `PageResult`. Returning `Page` is similar to how actions in controllers return `View`. `PageResult` is the default <!-- Review  --> return type for a handler method. A handler method that returns `void` renders the page.

The `Customer` property uses `[BindProperty]` attribute to opt in to model binding.

[!code-cs[main](index/sample/RazorPagesContacts/Pages/Create.cshtml.cs?name=snippet_PageModel&highlight=10-11)]

Razor Pages, by default, bind properties only with non-GET verbs. Binding to properties can reduce the amount of code you have to write. Binding reduces code by using the same property to render form fields (`<input asp-for="Customer.Name" />`) and accept the input.

The home page (*Index.cshtml*):

[!code-cshtml[main](index/sample/RazorPagesContacts/Pages/Index.cshtml)]

The code behind *Index.cshtml.cs* file:

[!code-cs[main](index/sample/RazorPagesContacts/Pages/Index.cshtml.cs)]

The *Index.cshtml* file contains the following markup to create an edit link for each contact:

[!code-cshtml[main](index/sample/RazorPagesContacts/Pages/Index.cshtml?range=21)]

The [Anchor Tag Helper](xref:mvc/views/tag-helpers/builtin-th/anchor-tag-helper) used the `asp-route-{value}` attribute to generate a link to the Edit page. The link contains route data with the contact ID. For example, `http://localhost:5000/Edit/1`.

The *Pages/Edit.cshtml* file:

[!code-cshtml[main](index/sample/RazorPagesContacts/Pages/Edit.cshtml?highlight=1)]

The first line contains the `@page "{id:int}"` directive. The routing constraint`"{id:int}"` tells the page to accept requests to the page that contain `int` route data. If a request to the page doesn't contain route data that can be converted to an `int`, the runtime returns an HTTP 404 (not found) error.

The *Pages/Edit.cshtml.cs* file:

[!code-cs[main](index/sample/RazorPagesContacts/Pages/Edit.cshtml.cs)]

The *Index.cshtml* file also contains markup to create a delete button for each customer contact:

[!code-cshtml[main](index/sample/RazorPagesContacts/Pages/Index.cshtml?range=22-23)]

When the delete button is rendered in HTML, its `formaction` includes parameters for:

* The customer contact ID specified by the `asp-route-id` attribute.
* The `handler` specified by the `asp-page-handler` attribute.

Here is an example of a rendered delete button with a customer contact ID of `1`:

```html
<button type="submit" formaction="/?id=1&amp;handler=delete">delete</button>
```

When the button is selected, a form `POST` request is sent to the server. By convention, the name of the handler method is selected based the value of the `handler` parameter according to the scheme `OnPost[handler]Async`.

Because the `handler` is `delete` in this example, the `OnPostDeleteAsync` handler method is used to process the `POST` request. If the `asp-page-handler` is set to a different value, such as `remove`, a page handler method with the name `OnPostRemoveAsync` is selected.

[!code-cs[main](index/sample/RazorPagesContacts/Pages/Index.cshtml.cs?range=26-37)]

The `OnPostDeleteAsync` method:

* Accepts the `id` from the query string.
* Queries the database for the customer contact with `FindAsync`.
* If the customer contact is found, they're removed from the list of customer contacts. The database is updated.
* Calls `RedirectToPage` to redirect to the root Index page (`/Index`).

<a name="xsrf"></a>

## XSRF/CSRF and Razor Pages

You don't have to write any code for [antiforgery validation](xref:security/anti-request-forgery). Antiforgery token generation and validation are automatically included in Razor Pages.

<a name="layout"></a>
## Using Layouts, partials, templates, and Tag Helpers with Razor Pages

Pages work with all the features of the Razor view engine. Layouts, partials, templates, Tag Helpers, *_ViewStart.cshtml*, *_ViewImports.cshtml* work in the same way they do for conventional Razor views.

Let's declutter this page by taking advantage of some of those features.

Add a [layout page](xref:mvc/views/layout) to *Pages/_Layout.cshtml*:

[!code-cshtml[main](index/sample/RazorPagesContacts2/Pages/_LayoutSimple.cshtml)]

The [Layout](xref:mvc/views/layout):

* Controls the layout of each page (unless the page opts out of layout).
* Imports HTML structures such as JavaScript and stylesheets.

See [layout page](xref:mvc/views/layout) for more information.

The [Layout](xref:mvc/views/layout#specifying-a-layout) property is set in *Pages/_ViewStart.cshtml*:

[!code-cshtml[main](index/sample/RazorPagesContacts2/Pages/_ViewStart.cshtml)]

**Note:** The layout is in the *Pages* folder. Pages look for other views (layouts, templates, partials) hierarchically, starting in the same folder as the current page. A layout in the *Pages* folder can be used from any Razor page under the *Pages* folder.

We recommend you **not** put the layout file in the *Views/Shared* folder. *Views/Shared* is an MVC views pattern. Razor Pages are meant to rely on folder hierarchy, not path conventions.

View search from a Razor Page includes the *Pages* folder. The layouts, templates, and partials you're using with MVC controllers and conventional Razor views *just work*.

Add a *Pages/_ViewImports.cshtml* file:

[!code-cshtml[main](index/sample/RazorPagesContacts2/Pages/_ViewImports.cshtml)]

`@namespace` is explained later in the tutorial. The `@addTagHelper` directive brings in the [built-in Tag Helpers](xref:mvc/views/tag-helpers/builtin-th/Index) to all the pages in the *Pages* folder.

<a name="namespace"></a>

When the `@namespace` directive is used explicitly on a page:

[!code-cshtml[main](index/sample/RazorPagesIntro/Pages/Customers/Namespace2.cshtml?highlight=2)]

The directive sets the namespace for the page. The `@model` directive doesn't need to include the namespace.

When the `@namespace` directive is contained in *_ViewImports.cshtml*, the specified namespace supplies the prefix for the generated namespace in the Page that imports the `@namespace` directive. The rest of the generated namespace (the suffix portion) is the dot-separated relative path between the folder containing *_ViewImports.cshtml* and the folder containing the page.

For example, the code behind file *Pages/Customers/Edit.cshtml.cs* explicitly sets the namespace:

[!code-cs[main](index/sample/RazorPagesContacts2/Pages/Customers/Edit.cshtml.cs?name=snippet_namespace)]

The *Pages/_ViewImports.cshtml* file sets the following namespace:

[!code-cshtml[main](index/sample/RazorPagesContacts2/Pages/_ViewImports.cshtml?highlight=1)]

The generated namespace for the *Pages/Customers/Edit.cshtml* Razor Page is the same as the code behind file. The `@namespace` directive was designed so the C# classes added to a project and pages-generated code *just work* without having to add an `@using` directive for the code behind file.

**Note:** `@namespace` also works with conventional Razor views.

The original *Pages/Create.cshtml* view file:

[!code-cshtml[main](index/sample/RazorPagesContacts/Pages/Create.cshtml?highlight=2)]

The updated *Pages/Create.cshtml* view file:

[!code-cshtml[main](index/sample/RazorPagesContacts2/Pages/Customers/Create.cshtml?highlight=2)]

The [Razor Pages starter project](#rpvs17) contains the *Pages/_ValidationScriptsPartial.cshtml*, which hooks up client-side validation.

<a name="url_gen"></a>

## URL generation for Pages

The `Create` page, shown previously, uses `RedirectToPage`:

[!code-cs[main](index/sample/RazorPagesContacts/Pages/Create.cshtml.cs?name=snippet_OnPostAsync&highlight=10)]

The app has the following file/folder structure:

* */Pages*

  * *Index.cshtml*
  * */Customer*

    * *Create.cshtml*
    * *Edit.cshtml*
    * *Index.cshtml*

The *Pages/Customers/Create.cshtml* and *Pages/Customers/Edit.cshtml* pages redirect to *Pages/Index.cshtml* after success. The string `/Index` is part of the URI to access the preceding page. The string `/Index` can be used to generate URIs to the *Pages/Index.cshtml* page. For example:

* `Url.Page("/Index", ...)`
* `<a asp-page="/Index">My Index Page</a>`
* `RedirectToPage("/Index")`

The page name is the path to the page from the root */Pages* folder (including a leading `/`, for example `/Index`). The preceding URL generation samples are much more feature rich than just hardcoding a URL. URL generation uses [routing](xref:mvc/controllers/routing) and can generate and encode parameters according to how the route is defined in the destination path.

URL generation for pages supports relative names. The following table shows which Index page is selected with different `RedirectToPage` parameters from *Pages/Customers/Create.cshtml*:

| RedirectToPage(x)| Page |
| ----------------- | ------------ |
| RedirectToPage("/Index") | *Pages/Index* |
| RedirectToPage("./Index"); | *Pages/Customers/Index* |
| RedirectToPage("../Index") | *Pages/Index* |
| RedirectToPage("Index")  | *Pages/Customers/Index* |

`RedirectToPage("Index")`, `RedirectToPage("./Index")`, and `RedirectToPage("../Index")`  are *relative names*. The `RedirectToPage` parameter is *combined* with the path of the current page to compute the name of the destination page.  <!-- Review: Original had The provided string is combined with the page name of the current page to compute the name of the destination page. -- page name, not page path -->

Relative name linking is useful when building sites with a complex structure. If you use relative names to link between pages in a folder, you can rename that folder. All the links still work (because they didn't include the folder name).

## TempData

ASP.NET Core exposes the [TempData](https://docs.microsoft.com/en-us/dotnet/api/microsoft.aspnetcore.mvc.controller.tempdata?view=aspnetcore-2.0#Microsoft_AspNetCore_Mvc_Controller_TempData) property on a [controller](https://docs.microsoft.com/aspnet/core/api/microsoft.aspnetcore.mvc.controller). This property stores data until it is read. The `Keep` and `Peek` methods can be used to examine the data without deletion. `TempData` is  useful for redirection, when data is needed for more than a single request.

The `[TempData]` attribute is new in ASP.NET Core 2.0 and is supported on controllers and pages.

The following code sets the value of `Message` using `TempData`:

[!code-cs[main](index/sample/RazorPagesContacts2/Pages/Customers/CreateDot.cshtml.cs?highlight=10-11,25&name=snippet_Temp)]

The following markup in the *Pages/Customers/Index.cshtml* file displays the value of `Message` using `TempData`.

```cshtml
<h3>Msg: @Model.Message</h3>
```

The *Pages/Customers/Index.cshtml.cs* code-behind file applies the `[TempData]` attribute to the `Message` property.

```cs
[TempData]
public string Message { get; set; }
```

See [TempData](xref:fundamentals/app-state#temp) for more information.

<a name="mhpp"></a>
## Multiple handlers per page

The following page generates markup for two page handlers using the `asp-page-handler` Tag Helper:

[!code-cshtml[main](index/sample/RazorPagesContacts2/Pages/Customers/CreateFATH.cshtml?highlight=12-13)]

<!-- Review: the FormActionTagHelper applies to all <form /> elements on a Razor page, even when there is no `asp-` attribute   -->

The form in the preceding example has two submit buttons, each using the `FormActionTagHelper` to submit to a different URL. The `asp-page-handler` attribute is a companion to `asp-page`. `asp-page-handler` generates URLs that submit to each of the handler methods defined by a page. `asp-page` is not specified because the sample is linking to the current page.

The code-behind file:

[!code-cs[main](index/sample/RazorPagesContacts2/Pages/Customers/CreateFATH.cshtml.cs?highlight=20,32)]

The preceding code uses *named handler methods*. Named handler methods are created by taking the text in the name after `On<HTTP Verb>` and before `Async` (if present). In the preceding example, the page methods are OnPost**JoinList**Async and OnPost**JoinListUC**Async. With *OnPost* and *Async* removed, the handler names are `JoinList` and `JoinListUC`.

[!code-cshtml[main](index/sample/RazorPagesContacts2/Pages/Customers/CreateFATH.cshtml?range=12-13)]

Using the preceding code, the URL path that submits to `OnPostJoinListAsync` is `http://localhost:5000/Customers/CreateFATH?handler=JoinList`. The URL path that submits to `OnPostJoinListUCAsync` is `http://localhost:5000/Customers/CreateFATH?handler=JoinListUC`.

## Customizing Routing

If you don't like the query string `?handler=JoinList` in the URL, you can change the route to put the handler name in the path portion of the URL. You can customize the route by adding a route template enclosed in double quotes after the `@page` directive.

[!code-cshtml[main](index/sample/RazorPagesContacts2/Pages/Customers/CreateRoute.cshtml?highlight=1)]

The preceding route puts the handler name in the URL path instead of the query string. The `?` following `handler` means the route parameter is optional.

You can use `@page` to add additional segments and parameters to a page's route. Whatever's there is **appended** to the default route of the page. Using an absolute or virtual path to change the page's route (like `"~/Some/Other/Path"`) is not supported.

## Configuration and settings

To configure advanced options, use the extension method `AddRazorPagesOptions` on the MVC builder:

[!code-cs[main](index/sample/RazorPagesContacts/StartupAdvanced.cs?name=snippet_1)]

Currently you can use the `RazorPagesOptions` to set the root directory for pages, or add application model conventions for pages. We'll enable more extensibility this way in the future.

To precompile views, see [Razor view compilation](xref:mvc/views/view-compilation) .

[Download or view sample code](https://github.com/aspnet/Docs/tree/master/aspnetcore/mvc/razor-pages/index/sample).

See [Getting started with Razor Pages in ASP.NET Core](xref:tutorials/razor-pages/razor-pages-start), which builds on this introduction.

### Specify that Razor Pages are at the content root

By default, Razor Pages are rooted in the */Pages* directory. Add [WithRazorPagesAtContentRoot](/dotnet/api/microsoft.extensions.dependencyinjection.mvcrazorpagesmvcbuilderextensions.withrazorpagesatcontentroot) to [AddMvc](/dotnet/api/microsoft.extensions.dependencyinjection.mvcservicecollectionextensions.addmvc#Microsoft_Extensions_DependencyInjection_MvcServiceCollectionExtensions_AddMvc_Microsoft_Extensions_DependencyInjection_IServiceCollection_) to specify that your Razor Pages are at the content root ([ContentRootPath](/dotnet/api/microsoft.aspnetcore.hosting.ihostingenvironment.contentrootpath)) of the app:

```csharp
services.AddMvc()
    .AddRazorPagesOptions(options =>
    {
        ...
    })
    .WithRazorPagesAtContentRoot();
```

### Specify that Razor Pages are at a custom root directory

Add [WithRazorPagesRoot](/dotnet/api/microsoft.extensions.dependencyinjection.mvcrazorpagesmvccorebuilderextensions.withrazorpagesroot) to [AddMvc](/dotnet/api/microsoft.extensions.dependencyinjection.mvcservicecollectionextensions.addmvc#Microsoft_Extensions_DependencyInjection_MvcServiceCollectionExtensions_AddMvc_Microsoft_Extensions_DependencyInjection_IServiceCollection_) to specify that your Razor Pages are at a custom root directory in the app (provide a relative path):

```csharp
services.AddMvc()
    .AddRazorPagesOptions(options =>
    {
        ...
    })
    .WithRazorPagesRoot("/path/to/razor/pages");
```

## See also

* [Getting started with Razor Pages](xref:tutorials/razor-pages/razor-pages-start)
* [Razor Pages authorization conventions](xref:security/authorization/razor-pages-authorization)
* [Razor Pages custom route and page model providers](xref:mvc/razor-pages/razor-pages-convention-features)
* [Razor Pages unit and integration testing](xref:testing/razor-pages-testing)<|MERGE_RESOLUTION|>--- conflicted
+++ resolved
@@ -1,11 +1,8 @@
 ---
 title: Introduction to Razor Pages in ASP.NET Core
 author: Rick-Anderson
-<<<<<<< HEAD
 description: ASP.NET Core tutorial on Razor Pages. Includes MVC Core, ASP.NET Core 2.x, introduction to web development, and Visual Studio 2017.
-=======
-description: This doc provides an overview of using Razor Pages in ASP.NET Core to ease the development of page-focused scenarios.
->>>>>>> 3e303620
+is doc provides an overview of using Razor Pages in ASP.NET Core to ease the development of page-focused scenarios.
 ms.author: riande
 manager: wpickett
 ms.date: 09/12/2017
