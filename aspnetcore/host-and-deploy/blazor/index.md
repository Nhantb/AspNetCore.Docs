---
<<<<<<< HEAD
title: Blazor hosting and deployment
=======
title: Host and deploy ASP.NET Core Blazor
>>>>>>> ae639a64
author: guardrex
description: Discover how to host and deploy Blazor apps.
monikerRange: '>= aspnetcore-3.0'
ms.author: riande
ms.custom: mvc
<<<<<<< HEAD
ms.date: 06/10/2019
uid: host-and-deploy/blazor/index
---
# Blazor hosting and deployment
=======
ms.date: 06/14/2019
uid: host-and-deploy/blazor/index
---
# Host and deploy ASP.NET Core Blazor
>>>>>>> ae639a64

By [Luke Latham](https://github.com/guardrex), [Rainer Stropek](https://www.timecockpit.com), and [Daniel Roth](https://github.com/danroth27)

## Publish the app

Apps are published for deployment in Release configuration.

# [Visual Studio](#tab/visual-studio)

1. Select **Build** > **Publish {APPLICATION}** from the navigation bar.
1. Select the *publish target*. To publish locally, select **Folder**.
1. Accept the default location in the **Choose a folder** field or specify a different location. Select the **Publish** button.

# [Visual Studio Code / .NET Core CLI](#tab/visual-studio-code+netcore-cli)

Use the [dotnet publish](/dotnet/core/tools/dotnet-publish) command to publish the app with a Release configuration:

```console
dotnet publish -c Release
```

---

Publishing the app triggers a [restore](/dotnet/core/tools/dotnet-restore) of the project's dependencies and [builds](/dotnet/core/tools/dotnet-build) the project before creating the assets for deployment. As part of the build process, unused methods and assemblies are removed to reduce app download size and load times.

A Blazor client-side app is published to the */bin/Release/{TARGET FRAMEWORK}/publish/{ASSEMBLY NAME}/dist* folder. A Blazor server-side app is published to the */bin/Release/{TARGET FRAMEWORK}/publish* folder.

The assets in the folder are deployed to the web server. Deployment might be a manual or automated process depending on the development tools in use.

## Deployment

For deployment guidance, see the following topics:

* <xref:host-and-deploy/blazor/client-side>
* <xref:host-and-deploy/blazor/server-side>

## Blazor serverless hosting with Azure Storage

Blazor client-side apps can be served from [Azure Storage](https://azure.microsoft.com/services/storage/) as static content directly from a storage container.

For more information, see [Host and deploy ASP.NET Core Blazor client-side (Standalone deployment): Azure Storage](xref:host-and-deploy/blazor/client-side#azure-storage).<|MERGE_RESOLUTION|>--- conflicted
+++ resolved
@@ -1,25 +1,14 @@
 ---
-<<<<<<< HEAD
-title: Blazor hosting and deployment
-=======
 title: Host and deploy ASP.NET Core Blazor
->>>>>>> ae639a64
 author: guardrex
 description: Discover how to host and deploy Blazor apps.
 monikerRange: '>= aspnetcore-3.0'
 ms.author: riande
 ms.custom: mvc
-<<<<<<< HEAD
-ms.date: 06/10/2019
-uid: host-and-deploy/blazor/index
----
-# Blazor hosting and deployment
-=======
 ms.date: 06/14/2019
 uid: host-and-deploy/blazor/index
 ---
 # Host and deploy ASP.NET Core Blazor
->>>>>>> ae639a64
 
 By [Luke Latham](https://github.com/guardrex), [Rainer Stropek](https://www.timecockpit.com), and [Daniel Roth](https://github.com/danroth27)
 
